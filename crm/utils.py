--- conflicted
+++ resolved
@@ -1,8 +1,4 @@
 from pymongo import Connection
-<<<<<<< HEAD
-=======
-
->>>>>>> 32581df8
 
 def get_db():
     # Connect to and return a MongoDB database
